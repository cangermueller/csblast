--- conflicted
+++ resolved
@@ -20,15 +20,10 @@
 
 namespace cs {
 
-<<<<<<< HEAD
 BlastHits::BlastHits() {}
 
 BlastHits::BlastHits(FILE* fin) {
   Read(fin);
-=======
-BlastHits::BlastHits(FILE* fin) : query_length_(0) {
-  read(fin);
->>>>>>> 6f23b9bf
 }
 
 void BlastHits::Read(FILE* fin) {
